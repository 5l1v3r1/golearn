package main

import (
	"fmt"
<<<<<<< HEAD
	mat "github.com/skelterjohn/go.matrix"
	"golearn/data"
	util "golearn/utilities"
)

=======

	base "github.com/sjwhitworth/golearn/base"
	knnclass "github.com/sjwhitworth/golearn/knn"
	util "github.com/sjwhitworth/golearn/utilities"
	mat "github.com/skelterjohn/go.matrix"
)

>>>>>>> 779a9156
func main() {
	//Parses the infamous Iris data.
	cols, rows, _, labels, data := base.ParseCsv("datasets/iris.csv", 4, []int{0, 1, 2})

	//Initialises a new KNN classifier
	knn := knnclass.KNNClassifier{}
	// knn.C
	knn.New("Testing", labels, data, rows, cols)

	for {
		//Creates a random array of N float64s between 0 and 7
		randArray := util.RandomArray(3, 7)

		//Initialises a vector with this array
		random := mat.MakeDenseMatrix(randArray, 1, 3)

		//Calculates the Euclidean distance and returns the most popular label
		labels, _ := knn.Predict(random, 3)
		fmt.Println(labels)
	}
}<|MERGE_RESOLUTION|>--- conflicted
+++ resolved
@@ -2,29 +2,20 @@
 
 import (
 	"fmt"
-<<<<<<< HEAD
-	mat "github.com/skelterjohn/go.matrix"
-	"golearn/data"
-	util "golearn/utilities"
-)
 
-=======
-
-	base "github.com/sjwhitworth/golearn/base"
+	data "github.com/sjwhitworth/golearn/data"
 	knnclass "github.com/sjwhitworth/golearn/knn"
 	util "github.com/sjwhitworth/golearn/utilities"
 	mat "github.com/skelterjohn/go.matrix"
 )
 
->>>>>>> 779a9156
 func main() {
 	//Parses the infamous Iris data.
-	cols, rows, _, labels, data := base.ParseCsv("datasets/iris.csv", 4, []int{0, 1, 2})
+	cols, rows, _, labels, data := data.ParseCsv("datasets/iris.csv", 4, []int{0, 1, 2})
 
 	//Initialises a new KNN classifier
 	knn := knnclass.KNNClassifier{}
-	// knn.C
-	knn.New("Testing", labels, data, rows, cols)
+	knn.New(labels, data, rows, cols, "euclidean")
 
 	for {
 		//Creates a random array of N float64s between 0 and 7
